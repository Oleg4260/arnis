--- conflicted
+++ resolved
@@ -371,25 +371,15 @@
 
         if let Some(prev) = previous_node {
             // Calculate walls and corners using Bresenham line
-<<<<<<< HEAD
-            let bresenham_points: Vec<(i32, i32, i32)> = bresenham_line(prev.0, 0, prev.1, x, 0, z);
+            let bresenham_points: Vec<(i32, i32, i32)> =
+                bresenham_line(prev.0, start_level + y, prev.1, x, start_level + y, z);
             for (bx, _, bz) in bresenham_points {
-                for h in (y + 1)..=(y + building_height) {
-=======
-            let bresenham_points: Vec<(i32, i32, i32)> =
-                bresenham_line(prev.0, start_level, prev.1, x, start_level, z);
-            for (bx, _, bz) in bresenham_points {
-                for h in (start_level + 1)..=(start_level + building_height) {
->>>>>>> 6e3406f1
+                for h in (start_level + y + 1)..=(start_level + y + building_height) {
                     if element.nodes[0].x == bx && element.nodes[0].x == bz {
                         editor.set_block(corner_block, bx, h, bz, None, None); // Corner block
                     } else {
                         // Add windows to the walls at intervals
-<<<<<<< HEAD
-                        if h > y + 1 && h % 4 != 0 && (bx + bz) % 6 < 3 {
-=======
-                        if h > start_level + 1 && h % 4 != 0 && (bx + bz) % 6 < 3 {
->>>>>>> 6e3406f1
+                        if h > start_level + y + 1 && h % 4 != 0 && (bx + bz) % 6 < 3 {
                             editor.set_block(window_block, bx, h, bz, None, None);
                         // Window block
                         } else {
@@ -398,18 +388,11 @@
                         }
                     }
                 }
-<<<<<<< HEAD
-                // Ceiling
-                editor.set_block(COBBLESTONE, bx, y + building_height + 1, bz, None, None);
-
-                if args.winter {
-                    editor.set_block(SNOW_LAYER, bx, y + building_height + 2, bz, None, None);
-=======
                 // Ceiling cobblestone
                 editor.set_block(
                     COBBLESTONE,
                     bx,
-                    start_level + building_height + 1,
+                    start_level + y + building_height + 1,
                     bz,
                     None,
                     None,
@@ -419,12 +402,11 @@
                     editor.set_block(
                         SNOW_LAYER,
                         x,
-                        start_level + building_height + 2,
+                        start_level + y + building_height + 2,
                         z,
                         None,
                         None,
                     );
->>>>>>> 6e3406f1
                 }
                 current_building.push((bx, bz));
                 corner_addup = (corner_addup.0 + bx, corner_addup.1 + bz, corner_addup.2 + 1);
@@ -445,19 +427,11 @@
 
         for (x, z) in floor_area {
             if processed_points.insert((x, z)) {
-<<<<<<< HEAD
-                editor.set_block(floor_block, x, y, z, None, None); // Set floor
+                editor.set_block(floor_block, x, start_level + y, z, None, None); // Set floor
 
                 // Set level ceilings if height > 4
                 if building_height > 4 {
-                    for h in (y + 2 + 4..y + building_height).step_by(4) {
-=======
-                editor.set_block(floor_block, x, start_level, z, None, None); // Set floor
-
-                // Set level ceilings if height > 4
-                if building_height > 4 {
-                    for h in (start_level + 2 + 4..start_level + building_height).step_by(4) {
->>>>>>> 6e3406f1
+                    for h in (start_level + y + 2 + 4..start_level + building_height).step_by(4) {
                         if x % 6 == 0 && z % 6 == 0 {
                             editor.set_block(GLOWSTONE, x, h, z, None, None); // Light fixtures
                         } else {
@@ -465,25 +439,15 @@
                         }
                     }
                 } else if x % 6 == 0 && z % 6 == 0 {
-<<<<<<< HEAD
-                    editor.set_block(GLOWSTONE, x, y + building_height, z, None, None);
-=======
-                    editor.set_block(GLOWSTONE, x, start_level + building_height, z, None, None);
->>>>>>> 6e3406f1
+                    editor.set_block(GLOWSTONE, x, start_level + y + building_height, z, None, None);
                     // Light fixtures
                 }
 
                 // Set the house ceiling
-<<<<<<< HEAD
-                editor.set_block(floor_block, x, y + building_height + 1, z, None, None);
-
-                if args.winter {
-                    editor.set_block(SNOW_LAYER, x, y + building_height + 2, z, None, None);
-=======
                 editor.set_block(
                     floor_block,
                     x,
-                    start_level + building_height + 1,
+                    start_level + y + building_height + 1,
                     z,
                     None,
                     None,
@@ -493,12 +457,11 @@
                     editor.set_block(
                         SNOW_LAYER,
                         x,
-                        start_level + building_height + 2,
+                        start_level + y + building_height + 2,
                         z,
                         None,
                         None,
                     );
->>>>>>> 6e3406f1
                 }
             }
         }
@@ -521,13 +484,10 @@
     // Process the outer way to create the building walls
     for member in &relation.members {
         if member.role == ProcessedMemberRole::Outer {
-<<<<<<< HEAD
-            generate_buildings(editor, &member.way, ground, args);
-=======
             generate_buildings(
                 editor,
                 &member.way,
-                ground_level,
+                ground,
                 args,
                 Some(relation_levels),
             );
@@ -546,7 +506,6 @@
                 // Remove blocks in the inner area to create a hole
                 editor.set_block(AIR, x, ground_level, z, None, Some(&[SPONGE]));
             }
->>>>>>> 6e3406f1
         }
     }*/
 }
